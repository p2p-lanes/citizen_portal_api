--- conflicted
+++ resolved
@@ -42,16 +42,13 @@
             **obj.model_dump(),
             spice=create_spice(),
         )
-<<<<<<< HEAD
-        citizen = self.create(db, to_create)
+        citizen = super().create(db, to_create)
         email_log.send_login_mail(citizen.primary_email, to_create.spice, citizen.id)
-=======
-        return super().create(db, to_create, user)
+        return citizen
 
     def signup(self, db: Session, *, obj: schemas.CitizenCreate) -> models.Citizen:
         citizen = self.create(db, obj)
-        send_login_mail(citizen.primary_email, citizen.spice, citizen.id)
->>>>>>> 3d784bef
+        email_log.send_login_mail(citizen.primary_email, citizen.spice, citizen.id)
         return citizen
 
     def authenticate(
@@ -65,19 +62,12 @@
         if not citizen:
             to_create = schemas.CitizenCreate(primary_email=email)
             citizen = self.create(db, to_create)
-<<<<<<< HEAD
-        citizen.spice = spice
-        db.commit()
-        db.refresh(citizen)
-        email_log.send_login_mail(email, citizen.spice, citizen.id, popup_slug)
-=======
         else:
             citizen.spice = create_spice()
             db.commit()
             db.refresh(citizen)
-        send_login_mail(email, citizen.spice, citizen.id, popup_slug)
->>>>>>> 3d784bef
-        return {'message': 'Mail sent successfully'}
+        email_log.send_login_mail(email, citizen.spice, citizen.id, popup_slug)
+        return {"message": "Mail sent successfully"}
 
     def login(
         self,
@@ -88,9 +78,9 @@
     ) -> models.Citizen:
         citizen = self.get_by_email(db, email)
         if not citizen:
-            raise HTTPException(status_code=404, detail='Citizen not found')
+            raise HTTPException(status_code=404, detail="Citizen not found")
         if citizen.spice != spice:
-            raise HTTPException(status_code=401, detail='Invalid spice')
+            raise HTTPException(status_code=401, detail="Invalid spice")
         citizen.email_validated = True
         db.commit()
         db.refresh(citizen)
