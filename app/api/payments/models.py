from typing import TYPE_CHECKING, List

from sqlalchemy import Boolean, Column, DateTime, Float, ForeignKey, Integer, String
from sqlalchemy.orm import Mapped, relationship

from app.core.database import Base
from app.core.utils import current_time

if TYPE_CHECKING:
    from app.api.attendees.models import Attendee
    from app.api.applications.models import Application
    from app.api.products.models import Product


class PaymentProduct(Base):
    __tablename__ = 'payment_products'

    payment_id = Column(Integer, ForeignKey('payments.id'), primary_key=True)
    product_id = Column(Integer, ForeignKey('products.id'), primary_key=True)
    attendee_id = Column(Integer, ForeignKey('attendees.id'), nullable=False)
    quantity = Column(Integer, default=1)

    product_name = Column(String)
    product_description = Column(String, nullable=True)
    product_price = Column(Float)
    product_category = Column(String)
    created_at = Column(DateTime, default=current_time)

    attendee: Mapped['Attendee'] = relationship(
        'Attendee', back_populates='payment_products'
    )
    payment: Mapped['Payment'] = relationship(
        'Payment', back_populates='products_snapshot'
    )
    product: Mapped['Product'] = relationship(
        'Product', back_populates='payment_products'
    )


class Payment(Base):
    __tablename__ = 'payments'

    id = Column(
        Integer,
        primary_key=True,
        autoincrement=True,
        unique=True,
        index=True,
    )
    application_id = Column(Integer, ForeignKey('applications.id'), nullable=False)
    external_id = Column(String)
    status = Column(String)
    amount = Column(Float)
    currency = Column(String)
    rate = Column(Float)
    source = Column(String)
    checkout_url = Column(String)
    coupon_code_id = Column(Integer, ForeignKey('coupon_codes.id'), nullable=True)
    coupon_code = Column(String, nullable=True)
    discount_value = Column(Float, nullable=True)
<<<<<<< HEAD
    group_id = Column(Integer, ForeignKey('groups.id'), nullable=True)
=======
    edit_passes = Column(Boolean, default=False)
>>>>>>> fb73e1ca

    application: Mapped['Application'] = relationship(
        'Application', back_populates='payments'
    )
    products_snapshot: Mapped[List['PaymentProduct']] = relationship(
        'PaymentProduct', back_populates='payment'
    )

    created_at = Column(DateTime, default=current_time)
    updated_at = Column(DateTime, default=current_time, onupdate=current_time)<|MERGE_RESOLUTION|>--- conflicted
+++ resolved
@@ -7,8 +7,8 @@
 from app.core.utils import current_time
 
 if TYPE_CHECKING:
+    from app.api.applications.models import Application
     from app.api.attendees.models import Attendee
-    from app.api.applications.models import Application
     from app.api.products.models import Product
 
 
@@ -58,11 +58,8 @@
     coupon_code_id = Column(Integer, ForeignKey('coupon_codes.id'), nullable=True)
     coupon_code = Column(String, nullable=True)
     discount_value = Column(Float, nullable=True)
-<<<<<<< HEAD
+    edit_passes = Column(Boolean, default=False)
     group_id = Column(Integer, ForeignKey('groups.id'), nullable=True)
-=======
-    edit_passes = Column(Boolean, default=False)
->>>>>>> fb73e1ca
 
     application: Mapped['Application'] = relationship(
         'Application', back_populates='payments'
