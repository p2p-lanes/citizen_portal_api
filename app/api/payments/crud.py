from typing import List, Optional

from fastapi import HTTPException
from sqlalchemy.orm import Query, Session

from app.api.applications.attendees.models import Attendee, AttendeeProduct
from app.api.applications.models import Application
from app.api.base_crud import CRUDBase
<<<<<<< HEAD
from app.api.email_logs.crud import email_log
from app.api.email_logs.schemas import EmailEvent
=======
from app.api.coupon_codes.crud import coupon_code as coupon_code_crud
>>>>>>> 3d784bef
from app.api.payments import models, schemas
from app.api.payments.schemas import PaymentSource
from app.api.products.models import Product
from app.core import payments_utils
from app.core.logger import logger
from app.core.security import TokenData


class CRUDPayment(
    CRUDBase[models.Payment, schemas.PaymentCreate, schemas.PaymentUpdate]
):
    def _check_permission(self, db_obj: models.Payment, user: TokenData) -> bool:
        return db_obj.application.citizen_id == user.citizen_id

    def _apply_filters(
        self, query: Query, filters: Optional[schemas.BaseModel] = None
    ) -> Query:
        query = super()._apply_filters(query, filters)

        filter_data = filters.model_dump(exclude_none=True)

        if 'citizen_id' in filter_data:
            citizen_id = filter_data.pop('citizen_id')
            query = query.join(models.Payment.application).filter(
                Application.citizen_id == citizen_id
            )
        return query

    def find(
        self,
        db: Session,
        skip: int = 0,
        limit: int = 100,
        filters: Optional[schemas.PaymentFilter] = None,
        user: Optional[TokenData] = None,
    ) -> List[models.Payment]:
        if user:
            filters = filters or schemas.PaymentFilter()
            filters.citizen_id = user.citizen_id
        return super().find(db, skip, limit, filters)

    def create(
        self,
        db: Session,
        obj: schemas.PaymentCreate,
        user: Optional[TokenData] = None,
    ) -> models.Payment:
        payment_data = payments_utils.create_payment(db, obj, user)

        payment_dict = payment_data.model_dump(exclude={'products'})
        db_payment = self.model(**payment_dict)

        # First save the payment to get its ID
        db.add(db_payment)
        db.flush()  # This assigns an ID to db_payment without committing

        if obj.products:
            # validate that the attendees correspond to the application
            attendees_ids = {p.attendee_id for p in obj.products}
            attendees = db.query(Attendee).filter(Attendee.id.in_(attendees_ids)).all()
            if len(attendees) != len(attendees_ids):
                raise HTTPException(status_code=400, detail='Invalid attendees')
            for attendee in attendees:
                if attendee.application_id != obj.application_id:
                    raise HTTPException(status_code=400, detail='Invalid attendees')

            product_ids = [p.product_id for p in obj.products]
            products_data = {
                p.id: p
                for p in db.query(Product).filter(Product.id.in_(product_ids)).all()
            }

            for product in obj.products:
                product_id = product.product_id
                payment_product = models.PaymentProduct(
                    payment_id=db_payment.id,
                    product_id=product_id,
                    attendee_id=product.attendee_id,
                    quantity=product.quantity,
                    product_name=products_data[product_id].name,
                    product_description=products_data[product_id].description,
                    product_price=products_data[product_id].price,
                    product_category=products_data[product_id].category,
                )
                db.add(payment_product)

            db.flush()
            db.refresh(db_payment)

        if db_payment.status == 'approved':
            self._add_products_to_attendees(db_payment)
            if db_payment.coupon_code_id is not None:
                coupon_code_crud.use_coupon_code(db, db_payment.coupon_code_id)

        db.commit()
        db.refresh(db_payment)
        return db_payment

    def _add_products_to_attendees(self, payment: models.Payment) -> None:
        logger.info('Adding products to attendees')
        for product_snapshot in payment.products_snapshot:
            attendee = product_snapshot.attendee
            product_id = product_snapshot.product_id
            if product_id not in [p.id for p in attendee.products]:
                attendee.attendee_products.append(
                    AttendeeProduct(
                        attendee_id=attendee.id,
                        product_id=product_id,
                        quantity=product_snapshot.quantity,
                    )
                )

    def approve_payment(
        self,
        db: Session,
        payment: models.Payment,
        *,
        user: TokenData,
        currency: Optional[str] = None,
        rate: Optional[float] = None,
    ) -> models.Payment:
        """Handle payment approval and related operations."""
        if payment.status == 'approved':
            logger.info('Payment %s already approved', payment.id)
            return payment

        source = PaymentSource.STRIPE if currency == 'USD' else PaymentSource.SIMPLEFI
        payment_update = schemas.PaymentUpdate(
            status='approved',
            currency=currency,
            rate=rate,
            source=source,
        )
        updated_payment = self.update(db, payment.id, payment_update, user)

        ticket_list = []
        if payment.products_snapshot:
            logger.info(
                'Processing %s products for payment %s',
                len(payment.products_snapshot),
                payment.id,
            )
            self._add_products_to_attendees(payment)
            for product_snapshot in payment.products_snapshot:
                attendee = product_snapshot.attendee
                ticket_list.append(f'{product_snapshot.product_name} ({attendee.name})')
            db.commit()

<<<<<<< HEAD
        params = {
            'ticket_list': ticket_list,
            'first_name': payment.application.first_name,
        }
        email_log.send_mail(
=======
        if payment.coupon_code_id is not None:
            coupon_code_crud.use_coupon_code(db, payment.coupon_code_id)

        template = 'payment-confirmed'
        email_template = (
            db.query(EmailTemplate)
            .filter(
                EmailTemplate.popup_city_id == payment.application.popup_city_id,
                EmailTemplate.event == template,
            )
            .first()
        )
        if email_template:
            template = email_template.template
        send_payment_confirmed_mail(
>>>>>>> 3d784bef
            receiver_mail=payment.application.citizen.primary_email,
            event=EmailEvent.PAYMENT_CONFIRMED.value,
            params=params,
            popup_city=payment.application.popup_city,
            entity_type='payment',
            entity_id=payment.id,
        )

        logger.info('Payment %s approved', payment.id)
        return updated_payment


payment = CRUDPayment(models.Payment)<|MERGE_RESOLUTION|>--- conflicted
+++ resolved
@@ -6,12 +6,9 @@
 from app.api.applications.attendees.models import Attendee, AttendeeProduct
 from app.api.applications.models import Application
 from app.api.base_crud import CRUDBase
-<<<<<<< HEAD
+from app.api.coupon_codes.crud import coupon_code as coupon_code_crud
 from app.api.email_logs.crud import email_log
 from app.api.email_logs.schemas import EmailEvent
-=======
-from app.api.coupon_codes.crud import coupon_code as coupon_code_crud
->>>>>>> 3d784bef
 from app.api.payments import models, schemas
 from app.api.payments.schemas import PaymentSource
 from app.api.products.models import Product
@@ -160,29 +157,14 @@
                 ticket_list.append(f'{product_snapshot.product_name} ({attendee.name})')
             db.commit()
 
-<<<<<<< HEAD
+        if payment.coupon_code_id is not None:
+            coupon_code_crud.use_coupon_code(db, payment.coupon_code_id)
+
         params = {
             'ticket_list': ticket_list,
             'first_name': payment.application.first_name,
         }
         email_log.send_mail(
-=======
-        if payment.coupon_code_id is not None:
-            coupon_code_crud.use_coupon_code(db, payment.coupon_code_id)
-
-        template = 'payment-confirmed'
-        email_template = (
-            db.query(EmailTemplate)
-            .filter(
-                EmailTemplate.popup_city_id == payment.application.popup_city_id,
-                EmailTemplate.event == template,
-            )
-            .first()
-        )
-        if email_template:
-            template = email_template.template
-        send_payment_confirmed_mail(
->>>>>>> 3d784bef
             receiver_mail=payment.application.citizen.primary_email,
             event=EmailEvent.PAYMENT_CONFIRMED.value,
             params=params,
