from typing import TYPE_CHECKING, List, Optional, Union

from sqlalchemy import (
    Boolean,
    Column,
    DateTime,
    Float,
    ForeignKey,
    Integer,
    String,
    UniqueConstraint,
)
from sqlalchemy.orm import Mapped, relationship, synonym

from app.api.applications.schemas import ApplicationStatus
from app.core.database import Base
from app.core.utils import current_time

if TYPE_CHECKING:
    from app.api.attendees.models import Attendee
    from app.api.citizens.models import Citizen
<<<<<<< HEAD
    from app.api.groups.models import Group
=======
    from app.api.organizations.models import Organization
>>>>>>> fb73e1ca
    from app.api.payments.models import Payment
    from app.api.popup_city.models import PopUpCity


class Application(Base):
    __tablename__ = 'applications'

    id = Column(
        Integer,
        primary_key=True,
        autoincrement=True,
        unique=True,
        index=True,
    )
    first_name = Column(String, index=True, nullable=False)
    last_name = Column(String, index=True, nullable=False)
    email = Column(String, index=True, nullable=False)
    telegram = Column(String)
    organization = Column(String)
    role = Column(String)
    gender = Column(String, nullable=True)
    age = Column(String, nullable=True)
    social_media = Column(String)
    residence = Column(String)
    local_resident = Column(Boolean)
    eth_address = Column(String)
    duration = Column(String)
    video_url = Column(String)
    payment_capacity = Column(String)
    github_profile = Column(String)
    minting_link = Column(String)

    hackathon_interest = Column(Boolean)
    host_session = Column(String)
    personal_goals = Column(String)
    referral = Column(String)
    _info_not_shared = Column('info_not_shared', String, nullable=True)
    investor = Column(Boolean)

    # Family information
    brings_spouse = Column(Boolean)
    spouse_info = Column(String)
    spouse_email = Column(String)
    brings_kids = Column(Boolean)
    kids_info = Column(String)

    # Renter information
    is_renter = Column(Boolean, nullable=False, default=False)
    booking_confirmation = Column(String)

    # Builder information
    builder_boolean = Column(Boolean, nullable=False, default=False)
    builder_description = Column(String)

    # Scholarship information
    scholarship_request = Column(Boolean, nullable=False, default=False)
    scholarship_details = Column(String)
    scholarship_video_url = Column(String)

    send_note_to_applicant = Column(String)

    timour_review = Column(String)
    janine_review = Column(String)
    tela_review = Column(String)
    sophie_review = Column(String)
    devon_review = Column(String)

    credit = Column(Float, default=0, nullable=False)

    submitted_at = Column(DateTime, nullable=True)
    accepted_at = Column(DateTime, nullable=True)

    requested_discount = Column(Boolean, nullable=False, default=False)
    _status = Column('status', String)
    _discount_assigned = Column('discount_assigned', String)

    payments: Mapped[List['Payment']] = relationship(
        'Payment', back_populates='application'
    )
    attendees: Mapped[List['Attendee']] = relationship(
        'Attendee', back_populates='application'
    )

    citizen_id = Column(Integer, ForeignKey('humans.id'), nullable=False)
    citizen: Mapped['Citizen'] = relationship(
        'Citizen', back_populates='applications', lazy='joined'
    )
    popup_city_id = Column(Integer, ForeignKey('popups.id'), nullable=False)
    popup_city: Mapped['PopUpCity'] = relationship('PopUpCity', lazy='joined')
    group_id = Column(Integer, ForeignKey('groups.id'), nullable=True)
    group: Mapped['Group'] = relationship('Group', lazy='joined')

    created_by_leader = Column(Boolean, nullable=False, default=False)

    organization_id = Column(Integer, ForeignKey('organizations.id'), nullable=True)
    organization_rel: Mapped[Optional['Organization']] = relationship(
        'Organization', lazy='joined'
    )

    created_at = Column(DateTime, default=current_time)
    updated_at = Column(DateTime, default=current_time, onupdate=current_time)
    created_by = Column(String)
    updated_by = Column(String)

    __mapper_args__ = {'exclude_properties': ['citizen', 'popup_city']}

    __table_args__ = (
        UniqueConstraint('citizen_id', 'popup_city_id', name='uix_citizen_popup'),
    )

    @property
    def info_not_shared(self) -> Optional[list[str]]:
        if not self._info_not_shared:
            return None
        return [i.strip() for i in self._info_not_shared.split(',') if i.strip()]

    @info_not_shared.setter
    def info_not_shared(self, value: Optional[Union[str, list[str]]]) -> None:
        self._info_not_shared = ','.join(value) if isinstance(value, list) else value

    @property
    def discount_assigned(self) -> Optional[int]:
        if not self._discount_assigned:
            return None
        return int(self._discount_assigned)

    @discount_assigned.setter
    def discount_assigned(self, value: Optional[int]) -> None:
        self._discount_assigned = str(value) if value is not None else None

    def get_status(self) -> Optional[str]:
        """Compute the effective status based on validation rules"""
        if not self._status or self._status != ApplicationStatus.ACCEPTED.value:
            return self._status

        if self.scholarship_request and self.discount_assigned is None:
            return ApplicationStatus.IN_REVIEW.value

        return ApplicationStatus.ACCEPTED.value

    def set_status(self, value: Optional[str]) -> None:
        """Set the raw status value"""
        self._status = value

    status = synonym('_status', descriptor=property(get_status, set_status))

    def clean_reviews(self) -> None:
        self.timour_review = None
        self.janine_review = None
        self.tela_review = None
        self.sophie_review = None
        self.devon_review = None<|MERGE_RESOLUTION|>--- conflicted
+++ resolved
@@ -19,11 +19,8 @@
 if TYPE_CHECKING:
     from app.api.attendees.models import Attendee
     from app.api.citizens.models import Citizen
-<<<<<<< HEAD
     from app.api.groups.models import Group
-=======
     from app.api.organizations.models import Organization
->>>>>>> fb73e1ca
     from app.api.payments.models import Payment
     from app.api.popup_city.models import PopUpCity
 
@@ -113,15 +110,16 @@
     )
     popup_city_id = Column(Integer, ForeignKey('popups.id'), nullable=False)
     popup_city: Mapped['PopUpCity'] = relationship('PopUpCity', lazy='joined')
-    group_id = Column(Integer, ForeignKey('groups.id'), nullable=True)
-    group: Mapped['Group'] = relationship('Group', lazy='joined')
-
-    created_by_leader = Column(Boolean, nullable=False, default=False)
 
     organization_id = Column(Integer, ForeignKey('organizations.id'), nullable=True)
     organization_rel: Mapped[Optional['Organization']] = relationship(
         'Organization', lazy='joined'
     )
+
+    group_id = Column(Integer, ForeignKey('groups.id'), nullable=True)
+    group: Mapped[Optional['Group']] = relationship('Group', lazy='joined')
+
+    created_by_leader = Column(Boolean, nullable=False, default=False)
 
     created_at = Column(DateTime, default=current_time)
     updated_at = Column(DateTime, default=current_time, onupdate=current_time)
