from typing import TYPE_CHECKING, List, Optional, Union

from sqlalchemy import (
    Boolean,
    Column,
    DateTime,
    Float,
    ForeignKey,
    Integer,
    String,
    UniqueConstraint,
)
from sqlalchemy.orm import Mapped, relationship, synonym

from app.api.applications.schemas import ApplicationStatus
from app.core.database import Base
from app.core.utils import current_time

if TYPE_CHECKING:
    from app.api.attendees.models import Attendee
    from app.api.citizens.models import Citizen
    from app.api.organizations.models import Organization
    from app.api.payments.models import Payment
    from app.api.popup_city.models import PopUpCity
    from app.api.products.models import Product


class Application(Base):
    __tablename__ = 'applications'

    id = Column(
        Integer,
        primary_key=True,
        autoincrement=True,
        unique=True,
        index=True,
    )
    first_name = Column(String, index=True, nullable=False)
    last_name = Column(String, index=True, nullable=False)
    email = Column(String, index=True, nullable=False)
    telegram = Column(String)
    organization = Column(String)
    role = Column(String)
    gender = Column(String, nullable=True)
    age = Column(String, nullable=True)
    social_media = Column(String)
    residence = Column(String)
    local_resident = Column(Boolean)
    eth_address = Column(String)
    duration = Column(String)
    video_url = Column(String)
    payment_capacity = Column(String)
    github_profile = Column(String)
    minting_link = Column(String)

    hackathon_interest = Column(Boolean)
    host_session = Column(String)
    personal_goals = Column(String)
    referral = Column(String)
    _info_not_shared = Column('info_not_shared', String, nullable=True)
    investor = Column(Boolean)

    # Family information
    brings_spouse = Column(Boolean)
    spouse_info = Column(String)
    spouse_email = Column(String)
    brings_kids = Column(Boolean)
    kids_info = Column(String)

    # Renter information
    is_renter = Column(Boolean, nullable=False, default=False)
    booking_confirmation = Column(String)

    # Builder information
    builder_boolean = Column(Boolean, nullable=False, default=False)
    builder_description = Column(String)

    # Scholarship information
    scholarship_request = Column(Boolean, nullable=False, default=False)
    scholarship_details = Column(String)
    scholarship_video_url = Column(String)

    send_note_to_applicant = Column(String)

    timour_review = Column(String)
    janine_review = Column(String)
    tela_review = Column(String)
    sophie_review = Column(String)
    devon_review = Column(String)

    credit = Column(Float, default=0, nullable=False)

    submitted_at = Column(DateTime, nullable=True)
    accepted_at = Column(DateTime, nullable=True)

    requested_discount = Column(Boolean, nullable=False, default=False)
    _status = Column('status', String)
    _discount_assigned = Column('discount_assigned', String)

    payments: Mapped[List['Payment']] = relationship(
        'Payment', back_populates='application'
    )
    attendees: Mapped[List['Attendee']] = relationship(
        'Attendee', back_populates='application', cascade='all, delete-orphan'
    )

    citizen_id = Column(Integer, ForeignKey('humans.id'), nullable=False)
    citizen: Mapped['Citizen'] = relationship(
        'Citizen', back_populates='applications', lazy='joined'
    )
    popup_city_id = Column(Integer, ForeignKey('popups.id'), nullable=False)
    popup_city: Mapped['PopUpCity'] = relationship('PopUpCity', lazy='joined')

    organization_id = Column(Integer, ForeignKey('organizations.id'), nullable=True)
    organization_rel: Mapped[Optional['Organization']] = relationship(
        'Organization', lazy='joined'
    )

    group_id = Column(Integer, ForeignKey('groups.id'), nullable=True)
    group = None

    created_by_leader = Column(Boolean, nullable=False, default=False)

    created_at = Column(DateTime, default=current_time)
    updated_at = Column(DateTime, default=current_time, onupdate=current_time)
    created_by = Column(String)
    updated_by = Column(String)

    __mapper_args__ = {'exclude_properties': ['citizen', 'popup_city']}

    __table_args__ = (
        UniqueConstraint('citizen_id', 'popup_city_id', name='uix_citizen_popup'),
    )

    @property
    def info_not_shared(self) -> Optional[list[str]]:
        if not self._info_not_shared:
            return None
        return [i.strip() for i in self._info_not_shared.split(',') if i.strip()]

    @info_not_shared.setter
    def info_not_shared(self, value: Optional[Union[str, list[str]]]) -> None:
        self._info_not_shared = ','.join(value) if isinstance(value, list) else value

    @property
    def discount_assigned(self) -> Optional[int]:
        if not self._discount_assigned:
            return None
        return int(self._discount_assigned)

    @discount_assigned.setter
    def discount_assigned(self, value: Optional[int]) -> None:
        self._discount_assigned = str(value) if value is not None else None

    def get_status(self) -> Optional[str]:
        """Compute the effective status based on validation rules"""
        if not self._status or self._status != ApplicationStatus.ACCEPTED.value:
            return self._status

        if self.group_id is not None:
            return ApplicationStatus.ACCEPTED.value

        if self.requested_discount and self.discount_assigned is None:
            return ApplicationStatus.IN_REVIEW.value

        return ApplicationStatus.ACCEPTED.value

    def set_status(self, value: Optional[str]) -> None:
        """Set the raw status value"""
        self._status = value

    status = synonym('_status', descriptor=property(get_status, set_status))

    def clean_reviews(self) -> None:
        self.timour_review = None
        self.janine_review = None
        self.tela_review = None
        self.sophie_review = None
        self.devon_review = None

<<<<<<< HEAD
    def get_products(self) -> List['Product']:
        return [product for attendee in self.attendees for product in attendee.products]
=======

def setup_relationships():
    from app.api.groups.models import Group

    if not hasattr(Application, 'group') or Application.group is None:
        Application.group = relationship('Group', lazy='joined')
>>>>>>> d7cf4ede
<|MERGE_RESOLUTION|>--- conflicted
+++ resolved
@@ -178,14 +178,12 @@
         self.sophie_review = None
         self.devon_review = None
 
-<<<<<<< HEAD
     def get_products(self) -> List['Product']:
         return [product for attendee in self.attendees for product in attendee.products]
-=======
+
 
 def setup_relationships():
     from app.api.groups.models import Group
 
     if not hasattr(Application, 'group') or Application.group is None:
-        Application.group = relationship('Group', lazy='joined')
->>>>>>> d7cf4ede
+        Application.group = relationship('Group', lazy='joined')