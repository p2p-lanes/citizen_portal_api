--- conflicted
+++ resolved
@@ -10,78 +10,6 @@
 router = APIRouter()
 
 
-<<<<<<< HEAD
-# Create a new attendee
-@router.post('/', response_model=schemas.Attendee)
-def create_attendee(
-    attendee: schemas.InternalAttendeeCreate,
-    db: Session = Depends(get_db),
-    current_user: TokenData = Depends(get_current_user),
-):
-    logger.info('Creating attendee: %s', attendee)
-    return attendee_crud.create(db=db, obj=attendee, user=current_user)
-
-
-# Get all attendees
-@router.get('/', response_model=list[schemas.Attendee])
-def get_attendees(
-    filters: schemas.AttendeeFilter = Depends(),
-    skip: int = Query(default=0, ge=0),
-    limit: int = Query(default=100, ge=1, le=100),
-    db: Session = Depends(get_db),
-    current_user: TokenData = Depends(get_current_user),
-):
-    return attendee_crud.find(
-        db=db, filters=filters, skip=skip, limit=limit, user=current_user
-    )
-
-
-# Get attendee by ID
-@router.get('/{attendee_id}', response_model=schemas.Attendee)
-def get_attendee(
-    attendee_id: int,
-    db: Session = Depends(get_db),
-    current_user: TokenData = Depends(get_current_user),
-):
-    attendee = attendee_crud.get(db=db, id=attendee_id, user=current_user)
-    if not attendee:
-        raise HTTPException(status_code=404, detail='Attendee not found')
-    return attendee
-
-
-# Update an attendee
-@router.put('/{attendee_id}', response_model=schemas.Attendee)
-def update_attendee(
-    attendee_id: int,
-    attendee: schemas.AttendeeUpdate,
-    db: Session = Depends(get_db),
-    current_user: TokenData = Depends(get_current_user),
-):
-    logger.info('Updating attendee: %s: %s', attendee_id, attendee)
-    updated_attendee = attendee_crud.update(
-        db=db, id=attendee_id, obj=attendee, user=current_user
-    )
-    if not updated_attendee:
-        raise HTTPException(status_code=404, detail='Attendee not found')
-    return updated_attendee
-
-
-# Delete an attendee
-@router.delete('/{attendee_id}', response_model=dict)
-def delete_attendee(
-    attendee_id: int,
-    db: Session = Depends(get_db),
-    current_user: TokenData = Depends(get_current_user),
-):
-    logger.info('Deleting attendee: %s', attendee_id)
-    result = attendee_crud.delete(db=db, id=attendee_id, user=current_user)
-    if not result:
-        raise HTTPException(status_code=404, detail='Attendee not found')
-    return {'detail': 'Attendee deleted successfully'}
-
-
-=======
->>>>>>> b5b21a48
 # Search for attendees by email
 @router.get('/search/email', response_model=list[schemas.Attendee])
 def search_attendees_by_email(
