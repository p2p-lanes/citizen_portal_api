from typing import List

from fastapi import HTTPException
from sqlalchemy.orm import Session

from app.api.applications.crud import application as application_crud
from app.api.applications.models import Application
from app.api.applications.schemas import ApplicationStatus
from app.api.coupon_codes.crud import coupon_code as coupon_code_crud
from app.api.payments import schemas
from app.api.payments.models import PaymentProduct
from app.api.payments.schemas import InternalPaymentCreate
from app.api.products.crud import product as product_crud
from app.api.products.models import Product
from app.api.products.schemas import ProductFilter
from app.core import simplefi
from app.core.logger import logger
from app.core.security import TokenData


def _get_discounted_price(price: float, discount_value: float) -> float:
    return round(price * (1 - discount_value / 100), 2)


def _get_credit(application: Application, discount_value: float) -> float:
    total = 0
    for a in application.attendees:
        patreon = False
        subtotal = 0
        for p in a.attendee_products:
            if p.product.category == 'patreon':
                patreon = True
                subtotal = 0
            elif not patreon:
                subtotal += p.product.price * p.quantity
        if not patreon:
            total += subtotal

    return _get_discounted_price(total, discount_value) + application.credit



def _calculate_price(
    products: List[Product],
    products_data: dict[int, PaymentProduct],
    discount_value: float,
    application: Application,
    already_patreon: bool,
    edit_passes: bool,
) -> float:
    credit = _get_credit(application, discount_value) if edit_passes else 0
    logger.info('Credit: %s', credit)
    attendees = {}
    for p in products:
        quantity = products_data[p.id].quantity
        attendee_id = products_data[p.id].attendee_id
        if attendee_id not in attendees:
            attendees[attendee_id] = {'standard': 0, 'supporter': 0, 'patreon': 0}

        if attendees[attendee_id]['patreon'] > 0:
            continue

        if p.category == 'patreon':
            attendees[attendee_id]['patreon'] = (
                p.price * quantity if not already_patreon else 0
            )
            attendees[attendee_id]['standard'] = 0
            attendees[attendee_id]['supporter'] = 0
        elif p.category == 'supporter':
            attendees[attendee_id]['supporter'] += p.price * quantity
        else:
            attendees[attendee_id]['standard'] += p.price * quantity

    standard_amount = sum(a['standard'] for a in attendees.values())
    supporter_amount = sum(a['supporter'] for a in attendees.values())
    patreon_amount = sum(a['patreon'] for a in attendees.values())

    logger.info('Standard amount: %s', standard_amount)
    logger.info('Supporter amount: %s', supporter_amount)
    logger.info('Patreon amount: %s', patreon_amount)

    if standard_amount > 0:
        standard_amount = _get_discounted_price(standard_amount, discount_value)
    standard_amount = standard_amount - credit

    return standard_amount + supporter_amount + patreon_amount


def create_payment(
    db: Session,
    obj: schemas.PaymentCreate,
    user: TokenData,
) -> InternalPaymentCreate:
    application = application_crud.get(db, obj.application_id, user)
    if application.status != ApplicationStatus.ACCEPTED.value:
        raise HTTPException(status_code=400, detail='Application is not accepted')

    if not (simplefi_api_key := application.popup_city.simplefi_api_key):
        raise HTTPException(
            status_code=400, detail='Popup city does not have a Simplefi API key'
        )

    product_ids = [p.product_id for p in obj.products]
    products_data = {p.product_id: p for p in obj.products}
    products = product_crud.find(
        db=db,
        filters=ProductFilter(
            id_in=product_ids,
            popup_city_id=application.popup_city_id,
            is_active=True,
        ),
        user=user,
    )
    if len(products) != len(product_ids):
        raise HTTPException(status_code=400, detail='Some products are not available')

    application_products = [p for a in application.attendees for p in a.products]
    already_patreon = any(p.category == 'patreon' for p in application_products)
    is_buying_patreon = any(p.category == 'patreon' for p in products)

    if obj.edit_passes and is_buying_patreon and not already_patreon:
        logger.error('Cannot edit passes for Patreon products')
        raise HTTPException(
            status_code=400,
            detail='Cannot edit passes for Patreon products',
        )

    response = InternalPaymentCreate(
        products=obj.products,
        application_id=application.id,
        currency='USD',
    )

    discount_assigned = application.discount_assigned or 0

    response.amount = _calculate_price(
        products,
        products_data,
        discount_value=discount_assigned,
        application=application,
        already_patreon=already_patreon,
        edit_passes=obj.edit_passes,
    )

<<<<<<< HEAD
    group = application.citizen.get_group(application.popup_city_id)
    if group:
        discounted_amount = _calculate_price(
            products,
            products_data,
            discount_value=group.discount_percentage,
        )
        if discounted_amount < response.amount:
            response.amount = discounted_amount
            response.group_id = group.id

    if obj.discount_code:
        discount_code = discount_code_crud.get_by_code(
=======
    if obj.coupon_code:
        coupon_code = coupon_code_crud.get_by_code(
>>>>>>> fb73e1ca
            db,
            code=obj.coupon_code,
            popup_city_id=application.popup_city_id,
        )
        discounted_amount = _calculate_price(
            products,
            products_data,
            discount_value=coupon_code.discount_value,
            application=application,
            already_patreon=already_patreon,
            edit_passes=obj.edit_passes,
        )
        if discounted_amount < response.amount:
            response.amount = discounted_amount
            response.coupon_code_id = coupon_code.id
            response.coupon_code = coupon_code.code
            response.discount_value = coupon_code.discount_value

    if response.amount <= 0:
        response.status = 'approved'
        if response.amount < 0:
            application.credit = -response.amount
            response.amount = 0
        else:
            application.credit = 0
        db.commit()
        db.refresh(application)

        return response

    reference = {
        'email': application.email,
        'application_id': application.id,
        'products': [
            {
                'product_id': product.id,
                'name': product.name,
                'quantity': products_data[product.id].quantity,
                'attendee_id': products_data[product.id].attendee_id,
            }
            for product in products
        ],
    }

    payment_request = simplefi.create_payment(
        response.amount,
        reference=reference,
        simplefi_api_key=simplefi_api_key,
    )

    response.external_id = payment_request['id']
    response.status = payment_request['status']
    response.checkout_url = payment_request['checkout_url']

    return response<|MERGE_RESOLUTION|>--- conflicted
+++ resolved
@@ -37,7 +37,6 @@
             total += subtotal
 
     return _get_discounted_price(total, discount_value) + application.credit
-
 
 
 def _calculate_price(
@@ -142,7 +141,6 @@
         edit_passes=obj.edit_passes,
     )
 
-<<<<<<< HEAD
     group = application.citizen.get_group(application.popup_city_id)
     if group:
         discounted_amount = _calculate_price(
@@ -154,12 +152,8 @@
             response.amount = discounted_amount
             response.group_id = group.id
 
-    if obj.discount_code:
-        discount_code = discount_code_crud.get_by_code(
-=======
     if obj.coupon_code:
         coupon_code = coupon_code_crud.get_by_code(
->>>>>>> fb73e1ca
             db,
             code=obj.coupon_code,
             popup_city_id=application.popup_city_id,
