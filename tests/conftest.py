--- conflicted
+++ resolved
@@ -202,11 +202,7 @@
     def mock_get_template(self, event, *args, **kwargs):
         return event
 
-<<<<<<< HEAD
     monkeypatch.setattr(PopUpCity, 'get_email_template', mock_get_template)
-    return mock_get_template
-=======
-    monkeypatch.setattr(popup_city_crud, 'get_email_template', mock_get_template)
     return mock_get_template
 
 
@@ -223,5 +219,4 @@
         'id': 'test_payment_id',
         'status': 'pending',
         'checkout_url': 'https://test.checkout.url',
-    }
->>>>>>> 3d784bef
+    }